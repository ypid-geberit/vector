[package]
name = "file-source"
version = "0.1.0"
authors = ["Vector Contributors <vector@timber.io>", "Mark Story <mark@mark-story.com>"]
edition = "2018"
publish = false
license = "MIT"

[target.'cfg(windows)'.dependencies]
libc = "0.2"
winapi = { version = "0.3", features = ["winioctl"] }

[dependencies]
<<<<<<< HEAD
bstr = "0.2"
bytes = "1.0.0"
chrono = { version = "0.4.19", features = ["serde"] }
=======
>>>>>>> bef52ef1
crc = "1.8.1"
glob = "0.3.0"
scan_fmt = "0.2.6"
<<<<<<< HEAD
serde = { version = "1.0.117", features = ["derive"] }
serde_json = "1.0.33"
tokio = { version = "1.3.0", features = ["full"] }
tracing = "0.1.15"
winapi = { version = "0.3", features = ["winioctl"] }
=======

[dependencies.bstr]
version = "0.2"
default-features = false
features = []

[dependencies.bytes]
version = "0.5"
default-features = false
features = []

[dependencies.chrono]
version = "0.4"
default-features = false
features = ["clock", "serde"]

[dependencies.dashmap]
version = "4.0"
default-features = false
features = []

[dependencies.indexmap]
version = "1.6"
default-features = false
features = ["serde"]

[dependencies.flate2]
version = "1.0"
default-features = false
features = ["rust_backend"]

[dependencies.futures]
version = "0.3"
default-features = false
features = ["executor"]

[dependencies.serde]
version = "1.0"
default-features = false
features = ["derive"]

[dependencies.serde_json]
version = "1.0"
default-features = false
features = []

[dependencies.tracing]
version = "0.1"
default-features = false
features = []

[dependencies.tokio]
version = "0.2"
default-features = false
features = ["rt-core", "blocking", "time"]
>>>>>>> bef52ef1

[dev-dependencies]
criterion = "0.3"
quickcheck = "1"
tempfile = "3.1.0"

[[bench]]
name = "buffer"
harness = false<|MERGE_RESOLUTION|>--- conflicted
+++ resolved
@@ -11,22 +11,9 @@
 winapi = { version = "0.3", features = ["winioctl"] }
 
 [dependencies]
-<<<<<<< HEAD
-bstr = "0.2"
-bytes = "1.0.0"
-chrono = { version = "0.4.19", features = ["serde"] }
-=======
->>>>>>> bef52ef1
 crc = "1.8.1"
 glob = "0.3.0"
 scan_fmt = "0.2.6"
-<<<<<<< HEAD
-serde = { version = "1.0.117", features = ["derive"] }
-serde_json = "1.0.33"
-tokio = { version = "1.3.0", features = ["full"] }
-tracing = "0.1.15"
-winapi = { version = "0.3", features = ["winioctl"] }
-=======
 
 [dependencies.bstr]
 version = "0.2"
@@ -34,7 +21,7 @@
 features = []
 
 [dependencies.bytes]
-version = "0.5"
+version = "1.0.0"
 default-features = false
 features = []
 
@@ -79,10 +66,9 @@
 features = []
 
 [dependencies.tokio]
-version = "0.2"
+version = "1.3.0"
 default-features = false
-features = ["rt-core", "blocking", "time"]
->>>>>>> bef52ef1
+features = ["full"]
 
 [dev-dependencies]
 criterion = "0.3"
