use crate::{
    config::{log_schema, DataType, GenerateConfig, TransformConfig, TransformDescription},
    event::{Event, LookupBuf},
    internal_events::{SamplerEventDiscarded, SamplerEventProcessed},
    transforms::{FunctionTransform, Transform},
};
use regex::RegexSet; // TODO: use regex::bytes
use serde::{Deserialize, Serialize};
use snafu::ResultExt;

#[derive(Deserialize, Serialize, Debug, Clone)]
#[serde(deny_unknown_fields)]
pub struct SamplerConfig {
    pub rate: u64,
    pub key_field: Option<LookupBuf>,
    #[serde(default)]
    pub pass_list: Vec<String>,
}

inventory::submit! {
    TransformDescription::new::<SamplerConfig>("sampler")
}

impl GenerateConfig for SamplerConfig {
    fn generate_config() -> toml::Value {
        toml::Value::try_from(Self {
            rate: 10,
            key_field: None,
            pass_list: Vec::new(),
        })
        .unwrap()
    }
}

#[async_trait::async_trait]
#[typetag::serde(name = "sampler")]
impl TransformConfig for SamplerConfig {
    async fn build(&self) -> crate::Result<Transform> {
        Ok(RegexSet::new(&self.pass_list)
            .map(|regex_set| Sampler::new(self.rate, self.key_field.clone(), regex_set))
            .map(Transform::function)
            .context(super::InvalidRegex)?)
    }

    fn input_type(&self) -> DataType {
        DataType::Log
    }

    fn output_type(&self) -> DataType {
        DataType::Log
    }

    fn transform_type(&self) -> &'static str {
        "sampler"
    }
}

#[derive(Clone, Debug)]
pub struct Sampler {
    rate: u64,
    key_field: LookupBuf,
    pass_list: RegexSet,
}

impl Sampler {
    pub fn new(rate: u64, key_field: Option<LookupBuf>, pass_list: RegexSet) -> Self {
        let key_field = key_field.unwrap_or_else(|| log_schema().message_key().clone());
        Self {
            rate,
            key_field,
            pass_list,
        }
    }
}

impl FunctionTransform for Sampler {
    fn transform(&mut self, output: &mut Vec<Event>, mut event: Event) {
        let message = event
            .as_log()
            .get(&self.key_field)
            .map(|v| v.to_string_lossy())
            .unwrap_or_else(|| "".into());

        emit!(SamplerEventProcessed);

        if self.pass_list.is_match(&message) {
            output.push(event);
        } else if seahash::hash(message.as_bytes()) % self.rate == 0 {
            event
                .as_mut_log()
                .insert(LookupBuf::from("sample_rate"), self.rate.to_string());

            output.push(event)
        } else {
            emit!(SamplerEventDiscarded);
        }
    }
}

#[cfg(test)]
mod tests {
    use super::*;
<<<<<<< HEAD
    use crate::event::{Event, Lookup};
=======
    use crate::{event::Event, test_util::random_lines};
>>>>>>> 715efbab
    use approx::assert_relative_eq;
    use regex::RegexSet;

    #[test]
    fn genreate_config() {
        crate::test_util::test_generate_config::<SamplerConfig>();
    }

    #[test]
    fn samples_at_roughly_the_configured_rate() {
        let num_events = 10000;

        let events = random_events(num_events);
        let mut sampler = Sampler::new(2, None, RegexSet::new(&["na"]).unwrap());
        let total_passed = events
            .into_iter()
            .filter_map(|event| sampler.transform_one(event))
            .count();
        let ideal = 1.0 as f64 / 2.0 as f64;
        let actual = total_passed as f64 / num_events as f64;
        assert_relative_eq!(ideal, actual, epsilon = ideal * 0.5);

        let events = random_events(num_events);
        let mut sampler = Sampler::new(25, None, RegexSet::new(&["na"]).unwrap());
        let total_passed = events
            .into_iter()
            .filter_map(|event| sampler.transform_one(event))
            .count();
        let ideal = 1.0 as f64 / 25.0 as f64;
        let actual = total_passed as f64 / num_events as f64;
        assert_relative_eq!(ideal, actual, epsilon = ideal * 0.5);
    }

    #[test]
    fn consistently_samples_the_same_events() {
        let events = random_events(1000);
        let mut sampler = Sampler::new(2, None, RegexSet::new(&["na"]).unwrap());

        let first_run = events
            .clone()
            .into_iter()
            .filter_map(|event| sampler.transform_one(event))
            .collect::<Vec<_>>();
        let second_run = events
            .into_iter()
            .filter_map(|event| sampler.transform_one(event))
            .collect::<Vec<_>>();

        assert_eq!(first_run, second_run);
    }

    #[test]
    fn always_passes_events_matching_pass_list() {
        let event = Event::from("i am important");
        let mut sampler = Sampler::new(0, None, RegexSet::new(&["important"]).unwrap());
        let iterations = 0..1000;
        let total_passed = iterations
            .filter_map(|_| sampler.transform_one(event.clone()))
            .count();
        assert_eq!(total_passed, 1000);
    }

    #[test]
    fn handles_key_field() {
        let event = Event::from("nananana");
        let mut sampler = Sampler::new(0, Some("timestamp".into()), RegexSet::new(&[":"]).unwrap());
        let iterations = 0..1000;
        let total_passed = iterations
            .filter_map(|_| sampler.transform_one(event.clone()))
            .count();
        assert_eq!(total_passed, 1000);
    }

    #[test]
    fn sampler_adds_sampling_rate_to_event() {
        let events = random_events(10000);
        let mut sampler = Sampler::new(10, None, RegexSet::new(&["na"]).unwrap());
        let passing = events
            .into_iter()
            .filter(|s| {
                !s.as_log()[log_schema().message_key()]
                    .to_string_lossy()
                    .contains("na")
            })
            .find_map(|event| sampler.transform_one(event))
            .unwrap();
        assert_eq!(passing.as_log()[Lookup::from("sample_rate")], "10".into());

        let events = random_events(10000);
        let mut sampler = Sampler::new(25, None, RegexSet::new(&["na"]).unwrap());
        let passing = events
            .into_iter()
            .filter(|s| {
                !s.as_log()[log_schema().message_key()]
                    .to_string_lossy()
                    .contains("na")
            })
            .find_map(|event| sampler.transform_one(event))
            .unwrap();
        assert_eq!(passing.as_log()[Lookup::from("sample_rate")], "25".into());

        // If the event passed the regex check, don't include the sampling rate
        let mut sampler = Sampler::new(25, None, RegexSet::new(&["na"]).unwrap());
        let event = Event::from("nananana");
        let passing = sampler.transform_one(event).unwrap();
        assert!(passing.as_log().get(Lookup::from("sample_rate")).is_none());
    }

    fn random_events(n: usize) -> Vec<Event> {
        random_lines(10).take(n).map(Event::from).collect()
    }
}<|MERGE_RESOLUTION|>--- conflicted
+++ resolved
@@ -100,11 +100,7 @@
 #[cfg(test)]
 mod tests {
     use super::*;
-<<<<<<< HEAD
-    use crate::event::{Event, Lookup};
-=======
-    use crate::{event::Event, test_util::random_lines};
->>>>>>> 715efbab
+    use crate::{event::{Event, Lookup}, test_util::random_lines};
     use approx::assert_relative_eq;
     use regex::RegexSet;
 
