use crate::{
    conditions::{AnyCondition, Condition},
    config::{DataType, GenerateConfig, TransformConfig, TransformDescription},
    event::Event,
    transforms::{FunctionTransform, Transform},
};
use serde::{Deserialize, Serialize};

#[derive(Debug, Deserialize, Serialize)]
#[serde(deny_unknown_fields)]
struct FilterConfig {
    condition: AnyCondition,
}

inventory::submit! {
    TransformDescription::new::<FilterConfig>("filter")
}

impl GenerateConfig for FilterConfig {
    fn generate_config() -> toml::Value {
        toml::from_str(
            r#"condition.type = "check_fields"
            condition."message.eq" = "value""#,
        )
        .unwrap()
    }
}

#[async_trait::async_trait]
#[typetag::serde(name = "filter")]
impl TransformConfig for FilterConfig {
<<<<<<< HEAD
    async fn build(&self, _cx: TransformContext) -> crate::Result<Transform> {
        Ok(Transform::function(Filter::new(self.condition.build()?)))
=======
    async fn build(&self) -> crate::Result<Box<dyn Transform>> {
        Ok(Box::new(Filter::new(self.condition.build()?)))
>>>>>>> 8d68f999
    }

    fn input_type(&self) -> DataType {
        DataType::Any
    }

    fn output_type(&self) -> DataType {
        DataType::Any
    }

    fn transform_type(&self) -> &'static str {
        "filter"
    }
}

#[derive(Derivative, Clone)]
#[derivative(Debug)]
pub struct Filter {
    #[derivative(Debug="ignore")]
    condition: Box<dyn Condition>,
}

impl Filter {
    pub fn new(condition: Box<dyn Condition>) -> Self {
        Self { condition }
    }
}

impl FunctionTransform for Filter {
    fn transform(&mut self, output: &mut Vec<Event>, event: Event) {
        if self.condition.check(&event) {
            output.push(event);
        }
    }
}

#[cfg(test)]
mod test {
    #[test]
    fn generate_config() {
        crate::test_util::test_generate_config::<super::FilterConfig>();
    }
}<|MERGE_RESOLUTION|>--- conflicted
+++ resolved
@@ -29,13 +29,8 @@
 #[async_trait::async_trait]
 #[typetag::serde(name = "filter")]
 impl TransformConfig for FilterConfig {
-<<<<<<< HEAD
-    async fn build(&self, _cx: TransformContext) -> crate::Result<Transform> {
+    async fn build(&self) -> crate::Result<Transform> {
         Ok(Transform::function(Filter::new(self.condition.build()?)))
-=======
-    async fn build(&self) -> crate::Result<Box<dyn Transform>> {
-        Ok(Box::new(Filter::new(self.condition.build()?)))
->>>>>>> 8d68f999
     }
 
     fn input_type(&self) -> DataType {
